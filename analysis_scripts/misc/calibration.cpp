--- conflicted
+++ resolved
@@ -4895,31 +4895,24 @@
         graph_A->SetPoint(i, theta_midpoint, A_values[i]);
         graph_A->SetPointError(i, 0.0, A_errors[i]);
     }
-    
-    if (prefix == "p") {
-        graph_A->GetYaxis()->SetRangeUser(-0.02, 0.02);  // Set y-axis range
-        graph_A->GetXaxis()->SetRangeUser(5, 40);  // Set x-axis range
-        graph_A->SetTitle(("A_{" + prefix + "}, #Delta" + prefix + ", " + dataset +", FD;#theta (degrees);A_{" + prefix + "}(#theta) (GeV)").c_str());
-    } else {
-        graph_A->GetYaxis()->SetRangeUser(-0.5, 0.5);  // Set y-axis range
-        graph_A->GetXaxis()->SetRangeUser(5, 40);  // Set x-axis range
-        graph_A->SetTitle(("A_{" + prefix + "}, #Delta" + prefix + ", " + dataset +", FD;#theta (degrees);A_{" + prefix + "}(#theta)").c_str());
-    }
-    
+    graph_A->SetTitle(("A_{" + prefix + "}, #Delta" + prefix + ";#theta (degrees);A_{" + prefix + "}(#theta) (GeV)").c_str());
+    graph_A->GetYaxis()->SetRangeUser(-0.02, 0.02);  // Set y-axis range
+    graph_A->GetXaxis()->SetRangeUser(5, 40);  // Set x-axis range
     graph_A->SetMarkerStyle(20);  // Set marker style to a filled circle
     gPad->SetLeftMargin(0.2);  // Increase left margin
     graph_A->Draw("AP");
 
-    // Fit A(#theta) to a 2nd order polynomial
-    TF1* fit_A = new TF1("fit_A", "[0]+[1]*x+[2]*x*x", theta_bins.front().first, theta_bins.back().second);
+    // Fit A(#theta) to a 4th order polynomial
+    TF1* fit_A = new TF1("fit_A", "pol4", theta_bins.front().first, theta_bins.back().second);
     graph_A->Fit(fit_A, "Q");  // Silent fit
     fit_A->Draw("same");
 
     // Add fit results and chi2/ndf to the plot
     TPaveText* pt_A = new TPaveText(0.7, 0.75, 0.9, 0.9, "NDC");
-    pt_A->AddText(Form("p0 = %.7f", fit_A->GetParameter(0)));
-    pt_A->AddText(Form("p1 = %.7f", fit_A->GetParameter(1)));
-    pt_A->AddText(Form("p2 = %.7f", fit_A->GetParameter(2)));
+    pt_A->AddText(Form("p0 = %.6f", fit_A->GetParameter(0)));
+    pt_A->AddText(Form("p1 = %.6f", fit_A->GetParameter(1)));
+    pt_A->AddText(Form("p2 = %.6f", fit_A->GetParameter(2)));
+    pt_A->AddText(Form("p3 = %.6f", fit_A->GetParameter(3)));
     pt_A->AddText(Form("#chi^{2}/ndf = %.3f", fit_A->GetChisquare() / fit_A->GetNDF()));
     pt_A->SetBorderSize(1);
     pt_A->SetFillColor(0);
@@ -4933,30 +4926,24 @@
         graph_B->SetPoint(i, theta_midpoint, B_values[i]);
         graph_B->SetPointError(i, 0.0, B_errors[i]);
     }
-    
-    if (prefix == "p") {
-        graph_B->GetYaxis()->SetRangeUser(-0.02, 0.02);  // Set y-axis range
-        graph_B->GetXaxis()->SetRangeUser(5, 40);  // Set x-axis range
-        graph_B->SetTitle(("B_{" + prefix + "}, #Delta" + prefix + ", " + dataset +", FD;#theta (degrees);B_{" + prefix + "}(#theta) (GeV^{2})").c_str());
-    } else {
-        graph_B->GetYaxis()->SetRangeUser(-0.5, 0.5);  // Set y-axis range
-        graph_B->GetXaxis()->SetRangeUser(5, 40);  // Set x-axis range
-        graph_B->SetTitle(("B_{" + prefix + "}, #Delta" + prefix + ", " + dataset +", FD;#theta (degrees);B_{" + prefix + "}(#theta)").c_str());
-    }
+    graph_B->SetTitle(("B_{" + prefix + "}, #Delta" + prefix + ";#theta (degrees);B_{" + prefix + "}(#theta) (GeV^{2})").c_str());
+    graph_B->GetYaxis()->SetRangeUser(-0.02, 0.02);  // Set y-axis range
+    graph_B->GetXaxis()->SetRangeUser(5, 40);  // Set x-axis range
     graph_B->SetMarkerStyle(20);  // Set marker style to a filled circle
     gPad->SetLeftMargin(0.2);  // Increase left margin
     graph_B->Draw("AP");
 
-    // Fit B(#theta) to a 2nd order polynomial
-    TF1* fit_B = new TF1("fit_B", "[0]+[1]*x+[2]*x*x", theta_bins.front().first, theta_bins.back().second);
+    // Fit B(#theta) to a 4th order polynomial
+    TF1* fit_B = new TF1("fit_B", "pol4", theta_bins.front().first, theta_bins.back().second);
     graph_B->Fit(fit_B, "Q");  // Silent fit
     fit_B->Draw("same");
 
     // Add fit results and chi2/ndf to the plot
     TPaveText* pt_B = new TPaveText(0.7, 0.75, 0.9, 0.9, "NDC");
-    pt_B->AddText(Form("p0 = %.7f", fit_B->GetParameter(0)));
-    pt_B->AddText(Form("p1 = %.7f", fit_B->GetParameter(1)));
-    pt_B->AddText(Form("p2 = %.7f", fit_B->GetParameter(2)));
+    pt_B->AddText(Form("p0 = %.6f", fit_B->GetParameter(0)));
+    pt_B->AddText(Form("p1 = %.6f", fit_B->GetParameter(1)));
+    pt_B->AddText(Form("p2 = %.6f", fit_B->GetParameter(2)));
+    pt_B->AddText(Form("p3 = %.6f", fit_B->GetParameter(3)));
     pt_B->AddText(Form("#chi^{2}/ndf = %.3f", fit_B->GetChisquare() / fit_B->GetNDF()));
     pt_B->SetBorderSize(1);
     pt_B->SetFillColor(0);
@@ -4970,29 +4957,24 @@
         graph_C->SetPoint(i, theta_midpoint, C_values[i]);
         graph_C->SetPointError(i, 0.0, C_errors[i]);
     }
-    if (prefix == "p") {
-        graph_C->GetYaxis()->SetRangeUser(-0.02, 0.02);  // Set y-axis range
-        graph_C->GetXaxis()->SetRangeUser(5, 40);  // Set x-axis range
-        graph_C->SetTitle(("C_{" + prefix + "}, #Delta" + prefix + ", " + dataset +", FD;#theta (degrees);C_{" + prefix + "}(#theta) (GeV^{3})").c_str());
-    } else {
-        graph_C->GetYaxis()->SetRangeUser(-0.5, 0.5);  // Set y-axis range
-        graph_C->GetXaxis()->SetRangeUser(5, 40);  // Set x-axis range
-        graph_C->SetTitle(("C_{" + prefix + "}, #Delta" + prefix + ", " + dataset +", FD;#theta (degrees);C_{" + prefix + "}(#theta)").c_str());
-    }
+    graph_C->SetTitle(("C_{" + prefix + "}, #Delta" + prefix + ";#theta (degrees);C_{" + prefix + "}(#theta) (GeV^{3})").c_str());
+    graph_C->GetYaxis()->SetRangeUser(-0.02, 0.02);  // Set y-axis range
+    graph_C->GetXaxis()->SetRangeUser(5, 40);  // Set x-axis range
     graph_C->SetMarkerStyle(20);  // Set marker style to a filled circle
     gPad->SetLeftMargin(0.2);  // Increase left margin
     graph_C->Draw("AP");
 
-    // Fit C(#theta) to a 2nd order polynomial
-    TF1* fit_C = new TF1("fit_C", "[0]+[1]*x+[2]*x*x", theta_bins.front().first, theta_bins.back().second);
+    // Fit C(#theta) to a 4th order polynomial
+    TF1* fit_C = new TF1("fit_C", "pol4", theta_bins.front().first, theta_bins.back().second);
     graph_C->Fit(fit_C, "Q");  // Silent fit
     fit_C->Draw("same");
 
     // Add fit results and chi2/ndf to the plot
     TPaveText* pt_C = new TPaveText(0.7, 0.75, 0.9, 0.9, "NDC");
-    pt_C->AddText(Form("p0 = %.7f", fit_C->GetParameter(0)));
-    pt_C->AddText(Form("p1 = %.7f", fit_C->GetParameter(1)));
-    pt_C->AddText(Form("p2 = %.7f", fit_C->GetParameter(2)));
+    pt_C->AddText(Form("p0 = %.6f", fit_C->GetParameter(0)));
+    pt_C->AddText(Form("p1 = %.6f", fit_C->GetParameter(1)));
+    pt_C->AddText(Form("p2 = %.6f", fit_C->GetParameter(2)));
+    pt_C->AddText(Form("p3 = %.6f", fit_C->GetParameter(3)));
     pt_C->AddText(Form("#chi^{2}/ndf = %.3f", fit_C->GetChisquare() / fit_C->GetNDF()));
     pt_C->SetBorderSize(1);
     pt_C->SetFillColor(0);
@@ -5000,42 +4982,42 @@
 
     // Print out the functional form of A(theta) in LaTeX format
     std::cout << "A_" << prefix << "(\\theta) = ";
-    for (int i = 0; i <= 2; ++i) {
+    for (int i = 0; i <= 3; ++i) {
         double coeff = fit_A->GetParameter(i);
         if (i == 0) {
-            std::cout << Form("%.7f", coeff);
+            std::cout << Form("%.6f", coeff);
         } else if (i == 1) {
-            std::cout << Form(" %+.7f\\theta", coeff);
+            std::cout << Form(" %+.6f\\theta", coeff);
         } else {
-            std::cout << Form(" %+.7f\\theta^%d", coeff, i);
+            std::cout << Form(" %+.6f\\theta^%d", coeff, i);
         }
     }
     std::cout << std::endl;
 
     // Print out the functional form of B(theta) in LaTeX format
     std::cout << "B_" << prefix << "(\\theta) = ";
-    for (int i = 0; i <= 2; ++i) {
+    for (int i = 0; i <= 3; ++i) {
         double coeff = fit_B->GetParameter(i);
         if (i == 0) {
-            std::cout << Form("%.8f", coeff);
+            std::cout << Form("%.6f", coeff);
         } else if (i == 1) {
-            std::cout << Form(" %+.8f\\theta", coeff);
+            std::cout << Form(" %+.6f\\theta", coeff);
         } else {
-            std::cout << Form(" %+.8f\\theta^%d", coeff, i);
+            std::cout << Form(" %+.6f\\theta^%d", coeff, i);
         }
     }
     std::cout << std::endl;
 
     // Print out the functional form of C(theta) in LaTeX format
     std::cout << "C_" << prefix << "(\\theta) = ";
-    for (int i = 0; i <= 2; ++i) {
+    for (int i = 0; i <= 3; ++i) {
         double coeff = fit_C->GetParameter(i);
         if (i == 0) {
-            std::cout << Form("%.8f", coeff);
+            std::cout << Form("%.6f", coeff);
         } else if (i == 1) {
-            std::cout << Form(" %+.8f\\theta", coeff);
+            std::cout << Form(" %+.6f\\theta", coeff);
         } else {
-            std::cout << Form(" %+.8f\\theta^%d", coeff, i);
+            std::cout << Form(" %+.6f\\theta^%d", coeff, i);
         }
     }
     std::cout << std::endl;
@@ -5056,22 +5038,21 @@
     delete c_fit_params;
 }
 
-void energy_loss_distributions_delta_p_fd(TTreeReader& mcReader, const std::string& dataset) {
+void energy_loss_distributions_delta_p(TTreeReader& mcReader, const std::string& dataset) {
     // Particle types and their corresponding LaTeX names and x-axis ranges
     std::map<int, std::tuple<std::string, double, double>> particle_types = {
-        {2212, {"p", 0.0, 5.0}}
+        {2212, {"p", 0.0, 4.0}}
     };
 
     // // Define theta bins
     std::vector<std::pair<double, double>> theta_bins = {
-        {5.0, 6.3043}, {6.3043, 7.6087}, {7.6087, 8.9130},
-        {8.9130, 10.2174}, {10.2174, 11.5217}, {11.5217, 12.8261},
-        {12.8261, 14.1304}, {14.1304, 15.4348}, {15.4348, 16.7391},
-        {16.7391, 18.0435}, {18.0435, 19.3478}, {19.3478, 20.6522},
-        {20.6522, 21.9565}, {21.9565, 23.2609}, {23.2609, 24.5652},
-        {24.5652, 25.8696}, {25.8696, 27.1739}, {27.1739, 28.4783},
-        {28.4783, 29.7826}, {29.7826, 31.0870}, {31.0870, 32.3913},
-        {32.3913, 33.6957}, {33.6957, 35.0}, {35.0, 42.0}
+        {5.0, 6.75}, {6.75, 8.5}, {8.5, 10.25},
+        {10.25, 12.0}, {12.0, 13.75}, {13.75, 15.5},
+        {15.5, 17.25}, {17.25, 19.0}, {19.0, 20.75},
+        {20.75, 22.5}, {22.5, 24.25}, {24.25, 26.0},
+        {26.0, 27.75}, {27.75, 29.5}, {29.5, 31.25},
+        {31.25, 33.0}, {33.0, 34.75}, {34.75, 36.5},
+        {36.5, 38.25}, {38.25, 40.0}
     };
 
     // Create histograms for each particle type and theta bin
@@ -5116,17 +5097,11 @@
     TTreeReaderValue<double> traj_z_6(mcReader, "traj_z_6");
     TTreeReaderValue<int> pid(mcReader, "particle_pid");
 
-    // Edge variables for FD fiducial cuts
-    TTreeReaderValue<double> edge_6(mcReader, "traj_edge_6");
-    TTreeReaderValue<double> edge_18(mcReader, "traj_edge_18");
-    TTreeReaderValue<double> edge_36(mcReader, "traj_edge_36");
-
     // Loop over events
     // for (int i = 0; i < 1e7; ++i) {
     //     mcReader.Next();
     while (mcReader.Next()) {
-        if (!is_fd_track(*track_sector_6)) continue;
-        if (!dc_fiducial(*edge_6, *edge_18, *edge_36, *pid)) continue;
+        if (*track_sector_6 == -9999) continue;
         double delta_p = *mc_p - *p;
         double theta_dc_1 = calculate_theta(*traj_x_6, *traj_y_6, *traj_z_6);
 
@@ -5148,7 +5123,7 @@
         const std::string& particle_name = std::get<0>(particle_types[pid]);
 
         TCanvas* c_deltap = new TCanvas(("c_deltap_" + particle_name).c_str(), ("Delta p Distributions: " + dataset + ", " + particle_name).c_str(), 2000, 1200);
-        c_deltap->Divide(6, 4);  // 20 subplots
+        c_deltap->Divide(5, 4);  // 20 subplots
 
         std::vector<TF1*> fit_deltap(theta_bins.size());
         std::vector<double> A_values(theta_bins.size());
@@ -5167,16 +5142,9 @@
             // Create profile histograms
             TProfile* prof_deltap = histograms[pid][i]->ProfileX();
 
-            // Set the range of the profile to start from 0.5
-            prof_deltap->GetXaxis()->SetRangeUser(0.5, std::get<2>(particle_types[pid]));
-
             // Fit the profiles with appropriate functions
             fit_deltap[i] = new TF1(("fit_deltap_" + std::to_string(i)).c_str(), "[0] + [1]/x + [2]/x^2", 0.5, std::get<2>(particle_types[pid]));
-            
             prof_deltap->Fit(fit_deltap[i], "Q"); // Silent fit
-
-            // Set the range of the fit function for plotting
-            fit_deltap[i]->SetRange(0.5, std::get<2>(particle_types[pid]));
 
             // Store the fit parameters
             A_values[i] = fit_deltap[i]->GetParameter(0);
@@ -5185,17 +5153,10 @@
             B_errors[i] = fit_deltap[i]->GetParError(1);
             C_values[i] = fit_deltap[i]->GetParameter(2);
             C_errors[i] = fit_deltap[i]->GetParError(2);
-
             histograms[pid][i]->Draw("COLZ");
-            prof_deltap->Draw("same");  // Draw the fit on top of the profile
-        }
-
-        // Add centered text "dataset, FD" on the canvas
-        c_deltap->cd();  // Switch to the main canvas (not any specific pad)
-        TLatex latex;
-        latex.SetNDC();  // Use normalized coordinates (0,0) to (1,1)
-        latex.SetTextSize(0.035);  // Set the text size
-        latex.DrawLatex(0.425, 0.5, (dataset + ", FD").c_str());  // Add text in the center
+            prof_deltap->Draw("same");  // Draw the profile to show the fit line
+            // Draw the fit only from 0.5 onwards
+        }
 
         // Save the canvas
         c_deltap->SaveAs(("output/calibration/energy_loss/" + dataset + "/distributions/delta_p_distributions_" + particle_name + ".png").c_str());
@@ -5212,22 +5173,21 @@
     }
 }
 
-void energy_loss_distributions_delta_theta_fd(TTreeReader& mcReader, const std::string& dataset) {
+void energy_loss_distributions_delta_theta(TTreeReader& mcReader, const std::string& dataset) {
     // Particle types and their corresponding LaTeX names and x-axis ranges
     std::map<int, std::tuple<std::string, double, double>> particle_types = {
-        {2212, {"p", 0.0, 5.0}}
+        {2212, {"p", 0.0, 4.0}}
     };
 
     // // Define theta bins
     std::vector<std::pair<double, double>> theta_bins = {
-        {5.0, 6.3043}, {6.3043, 7.6087}, {7.6087, 8.9130},
-        {8.9130, 10.2174}, {10.2174, 11.5217}, {11.5217, 12.8261},
-        {12.8261, 14.1304}, {14.1304, 15.4348}, {15.4348, 16.7391},
-        {16.7391, 18.0435}, {18.0435, 19.3478}, {19.3478, 20.6522},
-        {20.6522, 21.9565}, {21.9565, 23.2609}, {23.2609, 24.5652},
-        {24.5652, 25.8696}, {25.8696, 27.1739}, {27.1739, 28.4783},
-        {28.4783, 29.7826}, {29.7826, 31.0870}, {31.0870, 32.3913},
-        {32.3913, 33.6957}, {33.6957, 35.0}, {35.0, 42.0}
+        {5.0, 6.75}, {6.75, 8.5}, {8.5, 10.25},
+        {10.25, 12.0}, {12.0, 13.75}, {13.75, 15.5},
+        {15.5, 17.25}, {17.25, 19.0}, {19.0, 20.75},
+        {20.75, 22.5}, {22.5, 24.25}, {24.25, 26.0},
+        {26.0, 27.75}, {27.75, 29.5}, {29.5, 31.25},
+        {31.25, 33.0}, {33.0, 34.75}, {34.75, 36.5},
+        {36.5, 38.25}, {38.25, 40.0}
     };
 
     // Create histograms for each particle type and theta bin
@@ -5244,13 +5204,13 @@
             std::string bin_label = TString::Format("#theta [%.1f, %.1f]", theta_bins[i].first, theta_bins[i].second).Data();
 
             histograms[pid][i] = new TH2D(
-                ("h_deltatheta_" + particle_name + "_bin" + std::to_string(i)).c_str(),
+                ("h_deltap_" + particle_name + "_bin" + std::to_string(i)).c_str(),
                 bin_label.c_str(),
                 75, xMin, xMax, 75, -1, 1);
 
             // Set axis labels
             histograms[pid][i]->GetXaxis()->SetTitle("p (GeV)");
-            histograms[pid][i]->GetYaxis()->SetTitle("#Delta#theta");
+            histograms[pid][i]->GetYaxis()->SetTitle("#Deltap");
 
             histograms[pid][i]->SetStats(false);
             histograms[pid][i]->GetXaxis()->SetLabelSize(0.04); // Increase font size for axes labels
@@ -5272,17 +5232,11 @@
     TTreeReaderValue<double> traj_z_6(mcReader, "traj_z_6");
     TTreeReaderValue<int> pid(mcReader, "particle_pid");
 
-    // Edge variables for FD fiducial cuts
-    TTreeReaderValue<double> edge_6(mcReader, "traj_edge_6");
-    TTreeReaderValue<double> edge_18(mcReader, "traj_edge_18");
-    TTreeReaderValue<double> edge_36(mcReader, "traj_edge_36");
-
     // Loop over events
     // for (int i = 0; i < 1e7; ++i) {
     //     mcReader.Next();
     while (mcReader.Next()) {
-        if (!is_fd_track(*track_sector_6)) continue;
-        if (!dc_fiducial(*edge_6, *edge_18, *edge_36, *pid)) continue;
+        if (*track_sector_6 == -9999) continue;
         double delta_theta = *mc_theta - *theta;
         double theta_dc_1 = calculate_theta(*traj_x_6, *traj_y_6, *traj_z_6);
 
@@ -5304,7 +5258,7 @@
         const std::string& particle_name = std::get<0>(particle_types[pid]);
 
         TCanvas* c_deltatheta = new TCanvas(("c_deltatheta_" + particle_name).c_str(), ("Delta #theta Distributions: " + dataset + ", " + particle_name).c_str(), 2000, 1200);
-        c_deltatheta->Divide(6, 4);  // 20 subplots
+        c_deltatheta->Divide(5, 4);  // 20 subplots
 
         std::vector<TF1*> fit_deltatheta(theta_bins.size());
         std::vector<double> A_values(theta_bins.size());
@@ -5323,15 +5277,9 @@
             // Create profile histograms
             TProfile* prof_deltatheta = histograms[pid][i]->ProfileX();
 
-            // Set the range of the profile to start from 0.5
-            prof_deltatheta->GetXaxis()->SetRangeUser(0.5, std::get<2>(particle_types[pid]));
-
             // Fit the profiles with appropriate functions
             fit_deltatheta[i] = new TF1(("fit_deltatheta_" + std::to_string(i)).c_str(), "[0] + [1]/x + [2]/x^2", 0.5, std::get<2>(particle_types[pid]));
             prof_deltatheta->Fit(fit_deltatheta[i], "Q"); // Silent fit
-
-            // Set the range of the fit function for plotting
-            fit_deltatheta[i]->SetRange(0.5, std::get<2>(particle_types[pid]));
 
             // Store the fit parameters
             A_values[i] = fit_deltatheta[i]->GetParameter(0);
@@ -5340,18 +5288,10 @@
             B_errors[i] = fit_deltatheta[i]->GetParError(1);
             C_values[i] = fit_deltatheta[i]->GetParameter(2);
             C_errors[i] = fit_deltatheta[i]->GetParError(2);
-
             histograms[pid][i]->Draw("COLZ");
             prof_deltatheta->Draw("same");  // Draw the profile to show the fit line
-            fit_deltatheta[i]->Draw("same");  // Draw the fit on top of the profile
-        }
-
-        // Add centered text "dataset, FD" on the canvas
-        c_deltatheta->cd();  // Switch to the main canvas (not any specific pad)
-        TLatex latex;
-        latex.SetNDC();  // Use normalized coordinates (0,0) to (1,1)
-        latex.SetTextSize(0.035);  // Set the text size
-        latex.DrawLatex(0.425, 0.5, (dataset + ", FD").c_str());  // Add text in the center
+            // Draw the fit only from 0.5 onwards
+        }
 
         // Save the canvas
         c_deltatheta->SaveAs(("output/calibration/energy_loss/" + dataset + "/distributions/delta_theta_distributions_" + particle_name + ".png").c_str());
@@ -5368,1105 +5308,12 @@
     }
 }
 
-void energy_loss_distributions_delta_phi_fd(TTreeReader& mcReader, const std::string& dataset) {
-    // Particle types and their corresponding LaTeX names and x-axis ranges
-    std::map<int, std::tuple<std::string, double, double>> particle_types = {
-        {2212, {"p", 0.0, 5.0}}
-    };
-
-    // // Define theta bins
-    std::vector<std::pair<double, double>> theta_bins = {
-        {5.0, 6.3043}, {6.3043, 7.6087}, {7.6087, 8.9130},
-        {8.9130, 10.2174}, {10.2174, 11.5217}, {11.5217, 12.8261},
-        {12.8261, 14.1304}, {14.1304, 15.4348}, {15.4348, 16.7391},
-        {16.7391, 18.0435}, {18.0435, 19.3478}, {19.3478, 20.6522},
-        {20.6522, 21.9565}, {21.9565, 23.2609}, {23.2609, 24.5652},
-        {24.5652, 25.8696}, {25.8696, 27.1739}, {27.1739, 28.4783},
-        {28.4783, 29.7826}, {29.7826, 31.0870}, {31.0870, 32.3913},
-        {32.3913, 33.6957}, {33.6957, 35.0}, {35.0, 42.0}
-    };
-
-    // Create histograms for each particle type and theta bin
-    std::map<int, std::vector<TH2D*>> histograms;
-    for (const auto& particle : particle_types) {
-        int pid = particle.first;
-        const std::string& particle_name = std::get<0>(particle.second);
-        double xMin = std::get<1>(particle.second);
-        double xMax = std::get<2>(particle.second);
-
-<<<<<<< HEAD
-// Main function to call both energy loss distribution functions
-void energy_loss(TTreeReader& mcReader, const std::string& dataset) {
-    energy_loss_distributions(mcReader, dataset);
-    Restart the mcReader to reset its state before the next use
-    mcReader.Restart();
-    energy_loss_fd_distributions(mcReader, dataset);
-
-    mcReader.Restart();
-    energy_loss_fd_distributions_theta_dc(mcReader, dataset);
-
-    mcReader.Restart();
-    energy_loss_distributions_delta_p(mcReader, dataset);
-=======
-        histograms[pid].resize(theta_bins.size());
-
-        for (size_t i = 0; i < theta_bins.size(); ++i) {
-            std::string bin_label = TString::Format("#theta [%.1f, %.1f]", theta_bins[i].first, theta_bins[i].second).Data();
-
-            histograms[pid][i] = new TH2D(
-                ("h_deltaphi_" + particle_name + "_bin" + std::to_string(i)).c_str(),
-                bin_label.c_str(),
-                75, xMin, xMax, 75, -1, 1);
->>>>>>> f12c7bb7
-
-            // Set axis labels
-            histograms[pid][i]->GetXaxis()->SetTitle("p (GeV)");
-            histograms[pid][i]->GetYaxis()->SetTitle("#Deltaphi");
-
-            histograms[pid][i]->SetStats(false);
-            histograms[pid][i]->GetXaxis()->SetLabelSize(0.04); // Increase font size for axes labels
-            histograms[pid][i]->GetYaxis()->SetLabelSize(0.04);
-        }
-    }
-
-    gStyle->SetPalette(kRainBow);
-    gStyle->SetOptStat(0);
-
-    // Set up TTreeReaderValues for necessary branches
-    TTreeReaderValue<int> track_sector_6(mcReader, "track_sector_6");
-    TTreeReaderValue<double> mc_p(mcReader, "mc_p");
-    TTreeReaderValue<double> p(mcReader, "p");
-    TTreeReaderValue<double> mc_theta(mcReader, "mc_theta");
-    TTreeReaderValue<double> theta(mcReader, "theta");
-    TTreeReaderValue<double> mc_phi(mcReader, "mc_phi");
-    TTreeReaderValue<double> phi(mcReader, "phi");
-    TTreeReaderValue<double> traj_x_6(mcReader, "traj_x_6");
-    TTreeReaderValue<double> traj_y_6(mcReader, "traj_y_6");
-    TTreeReaderValue<double> traj_z_6(mcReader, "traj_z_6");
-    TTreeReaderValue<int> pid(mcReader, "particle_pid");
-
-    // Edge variables for FD fiducial cuts
-    TTreeReaderValue<double> edge_6(mcReader, "traj_edge_6");
-    TTreeReaderValue<double> edge_18(mcReader, "traj_edge_18");
-    TTreeReaderValue<double> edge_36(mcReader, "traj_edge_36");
-
-    // Loop over events
-    // for (int i = 0; i < 1e7; ++i) {
-    //     mcReader.Next();
-    while (mcReader.Next()) {
-        if (!is_fd_track(*track_sector_6)) continue;
-        if (!dc_fiducial(*edge_6, *edge_18, *edge_36, *pid)) continue;
-        double delta_phi = *mc_phi - *phi;
-        double theta_dc_1 = calculate_theta(*traj_x_6, *traj_y_6, *traj_z_6);
-
-        // Check if the current particle type is one of interest and if the track is below the curve
-        // if (histograms.find(*pid) != histograms.end() && !is_above_theta_dc_curve(*p, theta_dc_1)) {
-        if (histograms.find(*pid) != histograms.end() ) {
-            for (size_t i = 0; i < theta_bins.size(); ++i) {
-                if (*theta >= theta_bins[i].first && *theta < theta_bins[i].second) {
-                    histograms[*pid][i]->Fill(*p, delta_phi);
-                    break;
-                }
-            }
-        }
-    }
-
-    // Save the histograms into a canvas
-    for (const auto& entry : histograms) {
-        int pid = entry.first;
-        const std::string& particle_name = std::get<0>(particle_types[pid]);
-
-        TCanvas* c_deltaphi = new TCanvas(("c_deltaphi_" + particle_name).c_str(), ("Delta #phi Distributions: " + dataset + ", " + particle_name).c_str(), 2000, 1200);
-        c_deltaphi->Divide(6, 4);  // 20 subplots
-
-        std::vector<TF1*> fit_deltaphi(theta_bins.size());
-        std::vector<double> A_values(theta_bins.size());
-        std::vector<double> A_errors(theta_bins.size());
-        std::vector<double> B_values(theta_bins.size());
-        std::vector<double> B_errors(theta_bins.size());
-        std::vector<double> C_values(theta_bins.size());
-        std::vector<double> C_errors(theta_bins.size());
-
-        for (size_t i = 0; i < theta_bins.size(); ++i) {
-            // Ensure we are drawing on the correct pad
-            c_deltaphi->cd(i + 1);
-            gPad->SetMargin(0.15, 0.15, 0.20, 0.1);  // Left, right, bottom, top margins
-            gPad->SetLogz();
-
-            // Create profile histograms
-            TProfile* prof_deltaphi = histograms[pid][i]->ProfileX();
-
-            // Set the range of the profile to start from 0.5
-            prof_deltaphi->GetXaxis()->SetRangeUser(0.5, std::get<2>(particle_types[pid]));
-
-            // Fit the profiles with appropriate functions
-            fit_deltaphi[i] = new TF1(("fit_deltaphi_" + std::to_string(i)).c_str(), "[0] + [1]/x + [2]/x^2", 0.5, std::get<2>(particle_types[pid]));
-            prof_deltaphi->Fit(fit_deltaphi[i], "Q"); // Silent fit
-
-            // Set the range of the fit function for plotting
-            fit_deltaphi[i]->SetRange(0.5, std::get<2>(particle_types[pid]));
-
-            // Store the fit parameters
-            A_values[i] = fit_deltaphi[i]->GetParameter(0);
-            A_errors[i] = fit_deltaphi[i]->GetParError(0);
-            B_values[i] = fit_deltaphi[i]->GetParameter(1);
-            B_errors[i] = fit_deltaphi[i]->GetParError(1);
-            C_values[i] = fit_deltaphi[i]->GetParameter(2);
-            C_errors[i] = fit_deltaphi[i]->GetParError(2);
-
-            histograms[pid][i]->Draw("COLZ");
-            prof_deltaphi->Draw("same");  // Draw the profile to show the fit line
-            fit_deltaphi[i]->Draw("same");  // Draw the fit on top of the profile
-        }
-
-        // Add centered text "dataset, FD" on the canvas
-        c_deltaphi->cd();  // Switch to the main canvas (not any specific pad)
-        TLatex latex;
-        latex.SetNDC();  // Use normalized coordinates (0,0) to (1,1)
-        latex.SetTextSize(0.035);  // Set the text size
-        latex.DrawLatex(0.425, 0.5, (dataset + ", FD").c_str());  // Add text in the center
-
-        // Save the canvas
-        c_deltaphi->SaveAs(("output/calibration/energy_loss/" + dataset + "/distributions/delta_phi_distributions_" + particle_name + ".png").c_str());
-
-        // Use the new modular function for the fitted parameters
-        plot_and_fit_parameters(theta_bins, A_values, A_errors, B_values, B_errors, C_values, C_errors, particle_name, dataset, "#phi");
-
-        // Clean up memory
-        for (size_t i = 0; i < theta_bins.size(); ++i) {
-            delete fit_deltaphi[i];
-            delete histograms[pid][i];
-        }
-        delete c_deltaphi;
-    }
-}
-
-void plot_and_fit_parameters_cd(const std::vector<std::pair<double, double>>& theta_bins,
-                             const std::vector<double>& A_values,
-                             const std::vector<double>& A_errors,
-                             const std::vector<double>& B_values,
-                             const std::vector<double>& B_errors,
-                             const std::vector<double>& C_values,
-                             const std::vector<double>& C_errors,
-                             const std::string& particle_name,
-                             const std::string& dataset,
-                             const std::string& prefix) {
-    // Create a new canvas for the fitted parameters
-    TCanvas* c_fit_params = new TCanvas(("c_fit_params_" + particle_name).c_str(), 
-                                        ("Fit Parameters: " + dataset + ", " + particle_name).c_str(), 
-                                        1600, 800);
-    c_fit_params->Divide(3, 1);  // 1 row, 2 columns
-
-    // Plot A(#theta)
-    c_fit_params->cd(1);
-    TGraphErrors* graph_A = new TGraphErrors(theta_bins.size());
-    for (size_t i = 0; i < theta_bins.size(); ++i) {
-        double theta_midpoint = 0.5 * (theta_bins[i].first + theta_bins[i].second);
-        graph_A->SetPoint(i, theta_midpoint, A_values[i]);
-        graph_A->SetPointError(i, 0.0, A_errors[i]);
-    }
-    
-    if (prefix == "p") {
-        graph_A->GetYaxis()->SetRangeUser(-0.02, 0.02);  // Set y-axis range
-        graph_A->GetXaxis()->SetRangeUser(5, 40);  // Set x-axis range
-        graph_A->SetTitle(("A_{" + prefix + "}, #Delta" + prefix + ", " + dataset +", CD;#theta (degrees);A_{" + prefix + "}(#theta) (GeV)").c_str());
-    } else {
-        graph_A->GetYaxis()->SetRangeUser(-0.5, 0.5);  // Set y-axis range
-        graph_A->GetXaxis()->SetRangeUser(5, 40);  // Set x-axis range
-        graph_A->SetTitle(("A_{" + prefix + "}, #Delta" + prefix + ", " + dataset +", CD;#theta (degrees);A_{" + prefix + "}(#theta)").c_str());
-    }
-    
-    graph_A->SetMarkerStyle(20);  // Set marker style to a filled circle
-    gPad->SetLeftMargin(0.2);  // Increase left margin
-    graph_A->Draw("AP");
-
-    // Fit A(#theta) to a 2nd order polynomial
-    TF1* fit_A = new TF1("fit_A", "[0]+[1]*x+[2]*x*x", theta_bins.front().first, theta_bins.back().second);
-    graph_A->Fit(fit_A, "Q");  // Silent fit
-    fit_A->Draw("same");
-
-    // Add fit results and chi2/ndf to the plot
-    TPaveText* pt_A = new TPaveText(0.7, 0.75, 0.9, 0.9, "NDC");
-    pt_A->AddText(Form("p0 = %.7f", fit_A->GetParameter(0)));
-    pt_A->AddText(Form("p1 = %.7f", fit_A->GetParameter(1)));
-    pt_A->AddText(Form("p2 = %.7f", fit_A->GetParameter(2)));
-    pt_A->AddText(Form("#chi^{2}/ndf = %.3f", fit_A->GetChisquare() / fit_A->GetNDF()));
-    pt_A->SetBorderSize(1);
-    pt_A->SetFillColor(0);
-    pt_A->Draw();
-
-    // Plot B(#theta)
-    c_fit_params->cd(2);
-    TGraphErrors* graph_B = new TGraphErrors(theta_bins.size());
-    for (size_t i = 0; i < theta_bins.size(); ++i) {
-        double theta_midpoint = 0.5 * (theta_bins[i].first + theta_bins[i].second);
-        graph_B->SetPoint(i, theta_midpoint, B_values[i]);
-        graph_B->SetPointError(i, 0.0, B_errors[i]);
-    }
-    
-    if (prefix == "p") {
-        graph_B->GetYaxis()->SetRangeUser(-0.02, 0.02);  // Set y-axis range
-        graph_B->GetXaxis()->SetRangeUser(5, 40);  // Set x-axis range
-        graph_B->SetTitle(("B_{" + prefix + "}, #Delta" + prefix + ", " + dataset +", CD;#theta (degrees);B_{" + prefix + "}(#theta) (GeV^{2})").c_str());
-    } else {
-        graph_B->GetYaxis()->SetRangeUser(-0.5, 0.5);  // Set y-axis range
-        graph_B->GetXaxis()->SetRangeUser(5, 40);  // Set x-axis range
-        graph_B->SetTitle(("B_{" + prefix + "}, #Delta" + prefix + ", " + dataset +", CD;#theta (degrees);B_{" + prefix + "}(#theta)").c_str());
-    }
-    graph_B->SetMarkerStyle(20);  // Set marker style to a filled circle
-    gPad->SetLeftMargin(0.2);  // Increase left margin
-    graph_B->Draw("AP");
-
-    // Fit B(#theta) to a 2nd order polynomial
-    TF1* fit_B = new TF1("fit_B", "[0]+[1]*x+[2]*x*x", theta_bins.front().first, theta_bins.back().second);
-    graph_B->Fit(fit_B, "Q");  // Silent fit
-    fit_B->Draw("same");
-
-    // Add fit results and chi2/ndf to the plot
-    TPaveText* pt_B = new TPaveText(0.7, 0.75, 0.9, 0.9, "NDC");
-    pt_B->AddText(Form("p0 = %.7f", fit_B->GetParameter(0)));
-    pt_B->AddText(Form("p1 = %.7f", fit_B->GetParameter(1)));
-    pt_B->AddText(Form("p2 = %.7f", fit_B->GetParameter(2)));
-    pt_B->AddText(Form("#chi^{2}/ndf = %.3f", fit_B->GetChisquare() / fit_B->GetNDF()));
-    pt_B->SetBorderSize(1);
-    pt_B->SetFillColor(0);
-    pt_B->Draw();
-
-    // Plot C(#theta)
-    c_fit_params->cd(3);
-    TGraphErrors* graph_C = new TGraphErrors(theta_bins.size());
-    for (size_t i = 0; i < theta_bins.size(); ++i) {
-        double theta_midpoint = 0.5 * (theta_bins[i].first + theta_bins[i].second);
-        graph_C->SetPoint(i, theta_midpoint, C_values[i]);
-        graph_C->SetPointError(i, 0.0, C_errors[i]);
-    }
-    if (prefix == "p") {
-        graph_C->GetYaxis()->SetRangeUser(-0.02, 0.02);  // Set y-axis range
-        graph_C->GetXaxis()->SetRangeUser(5, 40);  // Set x-axis range
-        graph_C->SetTitle(("C_{" + prefix + "}, #Delta" + prefix + ", " + dataset +", CD;#theta (degrees);C_{" + prefix + "}(#theta) (GeV^{3})").c_str());
-    } else {
-        graph_C->GetYaxis()->SetRangeUser(-0.5, 0.5);  // Set y-axis range
-        graph_C->GetXaxis()->SetRangeUser(5, 40);  // Set x-axis range
-        graph_C->SetTitle(("C_{" + prefix + "}, #Delta" + prefix + ", " + dataset +", CD;#theta (degrees);C_{" + prefix + "}(#theta)").c_str());
-    }
-    graph_C->SetMarkerStyle(20);  // Set marker style to a filled circle
-    gPad->SetLeftMargin(0.2);  // Increase left margin
-    graph_C->Draw("AP");
-
-    // Fit C(#theta) to a 2nd order polynomial
-    TF1* fit_C = new TF1("fit_C", "[0]+[1]*x+[2]*x*x", theta_bins.front().first, theta_bins.back().second);
-    graph_C->Fit(fit_C, "Q");  // Silent fit
-    fit_C->Draw("same");
-
-    // Add fit results and chi2/ndf to the plot
-    TPaveText* pt_C = new TPaveText(0.7, 0.75, 0.9, 0.9, "NDC");
-    pt_C->AddText(Form("p0 = %.7f", fit_C->GetParameter(0)));
-    pt_C->AddText(Form("p1 = %.7f", fit_C->GetParameter(1)));
-    pt_C->AddText(Form("p2 = %.7f", fit_C->GetParameter(2)));
-    pt_C->AddText(Form("#chi^{2}/ndf = %.3f", fit_C->GetChisquare() / fit_C->GetNDF()));
-    pt_C->SetBorderSize(1);
-    pt_C->SetFillColor(0);
-    pt_C->Draw();
-
-    // Print out the functional form of A(theta) in LaTeX format
-    std::cout << "A_" << prefix << "(\\theta) = ";
-    for (int i = 0; i <= 2; ++i) {
-        double coeff = fit_A->GetParameter(i);
-        if (i == 0) {
-            std::cout << Form("%.7f", coeff);
-        } else if (i == 1) {
-            std::cout << Form(" %+.7f\\theta", coeff);
-        } else {
-            std::cout << Form(" %+.7f\\theta^%d", coeff, i);
-        }
-    }
-    std::cout << std::endl;
-
-    // Print out the functional form of B(theta) in LaTeX format
-    std::cout << "B_" << prefix << "(\\theta) = ";
-    for (int i = 0; i <= 2; ++i) {
-        double coeff = fit_B->GetParameter(i);
-        if (i == 0) {
-            std::cout << Form("%.8f", coeff);
-        } else if (i == 1) {
-            std::cout << Form(" %+.8f\\theta", coeff);
-        } else {
-            std::cout << Form(" %+.8f\\theta^%d", coeff, i);
-        }
-    }
-    std::cout << std::endl;
-
-    // Print out the functional form of C(theta) in LaTeX format
-    std::cout << "C_" << prefix << "(\\theta) = ";
-    for (int i = 0; i <= 2; ++i) {
-        double coeff = fit_C->GetParameter(i);
-        if (i == 0) {
-            std::cout << Form("%.8f", coeff);
-        } else if (i == 1) {
-            std::cout << Form(" %+.8f\\theta", coeff);
-        } else {
-            std::cout << Form(" %+.8f\\theta^%d", coeff, i);
-        }
-    }
-    std::cout << std::endl;
-
-    // Save the fit parameters canvas
-    c_fit_params->SaveAs(("output/calibration/energy_loss/" + dataset + "/distributions/cd_fit_params_" + prefix + "_" + particle_name + ".png").c_str());
-
-    // Clean up memory
-    delete graph_A;
-    delete graph_B;
-    delete graph_C;
-    delete fit_A;
-    delete fit_B;
-    delete fit_C;
-    delete pt_A;
-    delete pt_B;
-    delete pt_C;
-    delete c_fit_params;
-}
-
-void energy_loss_distributions_delta_p_cd(TTreeReader& mcReader, const std::string& dataset) {
-    // Particle types and their corresponding LaTeX names and x-axis ranges
-    std::map<int, std::tuple<std::string, double, double>> particle_types = {
-        {2212, {"p", 0.0, 3}}
-    };
-
-    // // Define theta bins
-    std::vector<std::pair<double, double>> theta_bins = {
-        {33.0, 34.542}, {34.542, 36.083}, {36.083, 37.625}, {37.625, 39.167},
-        {39.167, 40.708}, {40.708, 42.250}, {42.250, 43.792}, {43.792, 45.333},
-        {45.333, 46.875}, {46.875, 48.417}, {48.417, 49.958}, {49.958, 51.500},
-        {51.500, 53.042}, {53.042, 54.583}, {54.583, 56.125}, {56.125, 57.667},
-        {57.667, 59.208}, {59.208, 60.750}, {60.750, 62.292}, {62.292, 63.833},
-        {63.833, 65.375}, {65.375, 66.917}, {66.917, 68.458}, {68.458, 70.0}
-    };
-
-    // Create histograms for each particle type and theta bin
-    std::map<int, std::vector<TH2D*>> histograms;
-    for (const auto& particle : particle_types) {
-        int pid = particle.first;
-        const std::string& particle_name = std::get<0>(particle.second);
-        double xMin = std::get<1>(particle.second);
-        double xMax = std::get<2>(particle.second);
-
-        histograms[pid].resize(theta_bins.size());
-
-        for (size_t i = 0; i < theta_bins.size(); ++i) {
-            std::string bin_label = TString::Format("#theta [%.1f, %.1f]", theta_bins[i].first, theta_bins[i].second).Data();
-
-            histograms[pid][i] = new TH2D(
-                ("h_deltap_" + particle_name + "_bin" + std::to_string(i)).c_str(),
-                bin_label.c_str(),
-                50, xMin, xMax, 50, -0.2, 0.2);
-
-            // Set axis labels
-            histograms[pid][i]->GetXaxis()->SetTitle("p (GeV)");
-            histograms[pid][i]->GetYaxis()->SetTitle("#Deltap");
-
-            histograms[pid][i]->SetStats(false);
-            histograms[pid][i]->GetXaxis()->SetLabelSize(0.04); // Increase font size for axes labels
-            histograms[pid][i]->GetYaxis()->SetLabelSize(0.04);
-        }
-    }
-
-    gStyle->SetPalette(kRainBow);
-    gStyle->SetOptStat(0);
-
-    // Set up TTreeReaderValues for necessary branches
-    TTreeReaderValue<int> track_sector_5(mcReader, "track_sector_5");
-    TTreeReaderValue<double> mc_p(mcReader, "mc_p");
-    TTreeReaderValue<double> p(mcReader, "p");
-    TTreeReaderValue<double> mc_theta(mcReader, "mc_theta");
-    TTreeReaderValue<double> theta(mcReader, "theta");
-    TTreeReaderValue<double> mc_phi(mcReader, "mc_phi");
-    TTreeReaderValue<double> phi(mcReader, "phi");
-    TTreeReaderValue<int> pid(mcReader, "particle_pid");
-
-    // Edge variables for FD fiducial cuts
-    TTreeReaderValue<double> traj_edge_1(mcReader, "traj_edge_1");
-    TTreeReaderValue<double> traj_edge_3(mcReader, "traj_edge_3");
-    TTreeReaderValue<double> traj_edge_5(mcReader, "traj_edge_5");
-    TTreeReaderValue<double> traj_edge_7(mcReader, "traj_edge_7");
-    TTreeReaderValue<double> traj_edge_12(mcReader, "traj_edge_12");
-
-    // Loop over events
-    // for (int i = 0; i < 1e7; ++i) {
-    //     mcReader.Next();
-    while (mcReader.Next()) {
-        if (!is_cd_track(*track_sector_5)) continue;
-        if (!cvt_fiducial(*traj_edge_1, *traj_edge_3, *traj_edge_5, *traj_edge_7, *traj_edge_12)) continue;
-        double delta_p = *mc_p - *p;
-
-        // Check if the current particle type is one of interest and if the track is below the curve
-        if (histograms.find(*pid) != histograms.end() ) {
-            for (size_t i = 0; i < theta_bins.size(); ++i) {
-                if (*theta >= theta_bins[i].first && *theta < theta_bins[i].second) {
-                    histograms[*pid][i]->Fill(*p, delta_p);
-                    break;
-                }
-            }
-        }
-    }
-
-    // Save the histograms into a canvas
-    for (const auto& entry : histograms) {
-        int pid = entry.first;
-        const std::string& particle_name = std::get<0>(particle_types[pid]);
-
-        TCanvas* c_deltap = new TCanvas(("c_deltap_" + particle_name).c_str(), ("Delta p Distributions: " + dataset + ", " + particle_name).c_str(), 2000, 1200);
-        c_deltap->Divide(6, 4);  // 20 subplots
-
-        std::vector<TF1*> fit_deltap(theta_bins.size());
-        std::vector<double> A_values(theta_bins.size());
-        std::vector<double> A_errors(theta_bins.size());
-        std::vector<double> B_values(theta_bins.size());
-        std::vector<double> B_errors(theta_bins.size());
-        std::vector<double> C_values(theta_bins.size());
-        std::vector<double> C_errors(theta_bins.size());
-
-        for (size_t i = 0; i < theta_bins.size(); ++i) {
-            // Ensure we are drawing on the correct pad
-            c_deltap->cd(i + 1);
-            gPad->SetMargin(0.15, 0.15, 0.20, 0.1);  // Left, right, bottom, top margins
-            gPad->SetLogz();
-
-            // Create profile histograms
-            TProfile* prof_deltap = histograms[pid][i]->ProfileX();
-
-            // Set the range of the profile to start from 0.5
-            prof_deltap->GetXaxis()->SetRangeUser(0.3, std::get<2>(particle_types[pid]));
-
-            // Fit the profiles with appropriate functions
-            fit_deltap[i] = new TF1(("fit_deltap_" + std::to_string(i)).c_str(), "[0] + [1]/x + [2]/x^2", 0.3, std::get<2>(particle_types[pid]));
-            prof_deltap->Fit(fit_deltap[i], "Q"); // Silent fit
-
-            // Set the range of the fit function for plotting
-            fit_deltap[i]->SetRange(0.3, std::get<2>(particle_types[pid]));
-
-            // Store the fit parameters
-            A_values[i] = fit_deltap[i]->GetParameter(0);
-            A_errors[i] = fit_deltap[i]->GetParError(0);
-            B_values[i] = fit_deltap[i]->GetParameter(1);
-            B_errors[i] = fit_deltap[i]->GetParError(1);
-            C_values[i] = fit_deltap[i]->GetParameter(2);
-            C_errors[i] = fit_deltap[i]->GetParError(2);
-
-            histograms[pid][i]->Draw("COLZ");
-            prof_deltap->Draw("same");  // Draw the profile to show the fit line
-            fit_deltap[i]->Draw("same");  // Draw the fit on top of the profile
-        }
-
-        // Add centered text "dataset, FD" on the canvas
-        c_deltap->cd();  // Switch to the main canvas (not any specific pad)
-        TLatex latex;
-        latex.SetNDC();  // Use normalized coordinates (0,0) to (1,1)
-        latex.SetTextSize(0.035);  // Set the text size
-        latex.DrawLatex(0.425, 0.5, (dataset + ", CD").c_str());  // Add text in the center
-
-        // Save the canvas
-        c_deltap->SaveAs(("output/calibration/energy_loss/" + dataset + "/distributions/cd_delta_p_distributions_" + particle_name + ".png").c_str());
-
-        // Use the new modular function for the fitted parameters
-        plot_and_fit_parameters_cd(theta_bins, A_values, A_errors, B_values, B_errors, C_values, C_errors, particle_name, dataset, "p");
-
-        // Clean up memory
-        for (size_t i = 0; i < theta_bins.size(); ++i) {
-            delete fit_deltap[i];
-            delete histograms[pid][i];
-        }
-        delete c_deltap;
-    }
-}
-
-void energy_loss_distributions_delta_theta_cd(TTreeReader& mcReader, const std::string& dataset) {
-    // Particle types and their corresponding LaTeX names and x-axis ranges
-    std::map<int, std::tuple<std::string, double, double>> particle_types = {
-        {2212, {"p", 0.0, 5.0}}
-    };
-
-    // // Define theta bins
-    std::vector<std::pair<double, double>> theta_bins = {
-        {20.0, 22.9167}, {22.9167, 25.8333}, {25.8333, 28.75}, {28.75, 31.6667},
-        {31.6667, 34.5833}, {34.5833, 37.5}, {37.5, 40.4167}, {40.4167, 43.3333},
-        {43.3333, 46.25}, {46.25, 49.1667}, {49.1667, 52.0833}, {52.0833, 55.0},
-        {55.0, 57.9167}, {57.9167, 60.8333}, {60.8333, 63.75}, {63.75, 66.6667},
-        {66.6667, 69.5833}, {69.5833, 72.5}, {72.5, 75.4167}, {75.4167, 78.3333},
-        {78.3333, 81.25}, {81.25, 84.1667}, {84.1667, 87.0833}, {87.0833, 90.0}
-    };
-
-    // Create histograms for each particle type and theta bin
-    std::map<int, std::vector<TH2D*>> histograms;
-    for (const auto& particle : particle_types) {
-        int pid = particle.first;
-        const std::string& particle_name = std::get<0>(particle.second);
-        double xMin = std::get<1>(particle.second);
-        double xMax = std::get<2>(particle.second);
-
-        histograms[pid].resize(theta_bins.size());
-
-        for (size_t i = 0; i < theta_bins.size(); ++i) {
-            std::string bin_label = TString::Format("#theta [%.1f, %.1f]", theta_bins[i].first, theta_bins[i].second).Data();
-
-            histograms[pid][i] = new TH2D(
-                ("h_deltatheta_" + particle_name + "_bin" + std::to_string(i)).c_str(),
-                bin_label.c_str(),
-                75, xMin, xMax, 75, -1, 1);
-
-            // Set axis labels
-            histograms[pid][i]->GetXaxis()->SetTitle("p (GeV)");
-            histograms[pid][i]->GetYaxis()->SetTitle("#Delta#theta");
-
-            histograms[pid][i]->SetStats(false);
-            histograms[pid][i]->GetXaxis()->SetLabelSize(0.04); // Increase font size for axes labels
-            histograms[pid][i]->GetYaxis()->SetLabelSize(0.04);
-        }
-    }
-
-    gStyle->SetPalette(kRainBow);
-    gStyle->SetOptStat(0);
-
-    // Set up TTreeReaderValues for necessary branches
-    TTreeReaderValue<int> track_sector_5(mcReader, "track_sector_5");
-    TTreeReaderValue<double> mc_p(mcReader, "mc_p");
-    TTreeReaderValue<double> p(mcReader, "p");
-    TTreeReaderValue<double> mc_theta(mcReader, "mc_theta");
-    TTreeReaderValue<double> theta(mcReader, "theta");
-    TTreeReaderValue<double> mc_phi(mcReader, "mc_phi");
-    TTreeReaderValue<double> phi(mcReader, "phi");
-    TTreeReaderValue<int> pid(mcReader, "particle_pid");
-
-    // Edge variables for FD fiducial cuts
-    TTreeReaderValue<double> traj_edge_1(mcReader, "traj_edge_1");
-    TTreeReaderValue<double> traj_edge_3(mcReader, "traj_edge_3");
-    TTreeReaderValue<double> traj_edge_5(mcReader, "traj_edge_5");
-    TTreeReaderValue<double> traj_edge_7(mcReader, "traj_edge_7");
-    TTreeReaderValue<double> traj_edge_12(mcReader, "traj_edge_12");
-
-    // Loop over events
-    // for (int i = 0; i < 1e7; ++i) {
-    //     mcReader.Next();
-    while (mcReader.Next()) {
-        if (!is_cd_track(*track_sector_5)) continue;
-        if (!cvt_fiducial(*traj_edge_1, *traj_edge_3, *traj_edge_5, *traj_edge_7, *traj_edge_12)) continue;
-        double delta_theta = *mc_theta - *theta;
-
-        // Check if the current particle type is one of interest and if the track is below the curve
-        if (histograms.find(*pid) != histograms.end() ) {
-            for (size_t i = 0; i < theta_bins.size(); ++i) {
-                if (*theta >= theta_bins[i].first && *theta < theta_bins[i].second) {
-                    histograms[*pid][i]->Fill(*p, delta_theta);
-                    break;
-                }
-            }
-        }
-    }
-
-    // Save the histograms into a canvas
-    for (const auto& entry : histograms) {
-        int pid = entry.first;
-        const std::string& particle_name = std::get<0>(particle_types[pid]);
-
-        TCanvas* c_deltatheta = new TCanvas(("c_deltatheta_" + particle_name).c_str(), ("Delta #theta Distributions: " + dataset + ", " + particle_name).c_str(), 2000, 1200);
-        c_deltatheta->Divide(6, 4);  // 20 subplots
-
-        std::vector<TF1*> fit_deltatheta(theta_bins.size());
-        std::vector<double> A_values(theta_bins.size());
-        std::vector<double> A_errors(theta_bins.size());
-        std::vector<double> B_values(theta_bins.size());
-        std::vector<double> B_errors(theta_bins.size());
-        std::vector<double> C_values(theta_bins.size());
-        std::vector<double> C_errors(theta_bins.size());
-
-        for (size_t i = 0; i < theta_bins.size(); ++i) {
-            // Ensure we are drawing on the correct pad
-            c_deltatheta->cd(i + 1);
-            gPad->SetMargin(0.15, 0.15, 0.20, 0.1);  // Left, right, bottom, top margins
-            gPad->SetLogz();
-
-            // Create profile histograms
-            TProfile* prof_deltatheta = histograms[pid][i]->ProfileX();
-
-            // Set the range of the profile to start from 0.5
-            prof_deltatheta->GetXaxis()->SetRangeUser(0.3, std::get<2>(particle_types[pid]));
-
-            // Fit the profiles with appropriate functions
-            fit_deltatheta[i] = new TF1(("fit_deltatheta_" + std::to_string(i)).c_str(), "[0] + [1]/x + [2]/x^2", 0.3, std::get<2>(particle_types[pid]));
-            prof_deltatheta->Fit(fit_deltatheta[i], "Q"); // Silent fit
-
-            // Set the range of the fit function for plotting
-            fit_deltatheta[i]->SetRange(0.3, std::get<2>(particle_types[pid]));
-
-            // Store the fit parameters
-            A_values[i] = fit_deltatheta[i]->GetParameter(0);
-            A_errors[i] = fit_deltatheta[i]->GetParError(0);
-            B_values[i] = fit_deltatheta[i]->GetParameter(1);
-            B_errors[i] = fit_deltatheta[i]->GetParError(1);
-            C_values[i] = fit_deltatheta[i]->GetParameter(2);
-            C_errors[i] = fit_deltatheta[i]->GetParError(2);
-
-            histograms[pid][i]->Draw("COLZ");
-            prof_deltatheta->Draw("same");  // Draw the profile to show the fit line
-            fit_deltatheta[i]->Draw("same");  // Draw the fit on top of the profile
-        }
-
-        // Add centered text "dataset, FD" on the canvas
-        c_deltatheta->cd();  // Switch to the main canvas (not any specific pad)
-        TLatex latex;
-        latex.SetNDC();  // Use normalized coordinates (0,0) to (1,1)
-        latex.SetTextSize(0.035);  // Set the text size
-        latex.DrawLatex(0.425, 0.5, (dataset + ", CD").c_str());  // Add text in the center
-
-        // Save the canvas
-        c_deltatheta->SaveAs(("output/calibration/energy_loss/" + dataset + "/distributions/cd_delta_theta_distributions_" + particle_name + ".png").c_str());
-
-        // Use the new modular function for the fitted parameters
-        plot_and_fit_parameters_cd(theta_bins, A_values, A_errors, B_values, B_errors, C_values, C_errors, particle_name, dataset, "#theta");
-
-        // Clean up memory
-        for (size_t i = 0; i < theta_bins.size(); ++i) {
-            delete fit_deltatheta[i];
-            delete histograms[pid][i];
-        }
-        delete c_deltatheta;
-    }
-}
-
-void energy_loss_distributions_delta_phi_cd(TTreeReader& mcReader, const std::string& dataset) {
-    // Particle types and their corresponding LaTeX names and x-axis ranges
-    std::map<int, std::tuple<std::string, double, double>> particle_types = {
-        {2212, {"p", 0.0, 5.0}}
-    };
-
-    // // Define theta bins
-    std::vector<std::pair<double, double>> theta_bins = {
-        {20.0, 22.9167}, {22.9167, 25.8333}, {25.8333, 28.75}, {28.75, 31.6667},
-        {31.6667, 34.5833}, {34.5833, 37.5}, {37.5, 40.4167}, {40.4167, 43.3333},
-        {43.3333, 46.25}, {46.25, 49.1667}, {49.1667, 52.0833}, {52.0833, 55.0},
-        {55.0, 57.9167}, {57.9167, 60.8333}, {60.8333, 63.75}, {63.75, 66.6667},
-        {66.6667, 69.5833}, {69.5833, 72.5}, {72.5, 75.4167}, {75.4167, 78.3333},
-        {78.3333, 81.25}, {81.25, 84.1667}, {84.1667, 87.0833}, {87.0833, 90.0}
-    };
-
-    // Create histograms for each particle type and theta bin
-    std::map<int, std::vector<TH2D*>> histograms;
-    for (const auto& particle : particle_types) {
-        int pid = particle.first;
-        const std::string& particle_name = std::get<0>(particle.second);
-        double xMin = std::get<1>(particle.second);
-        double xMax = std::get<2>(particle.second);
-
-        histograms[pid].resize(theta_bins.size());
-
-        for (size_t i = 0; i < theta_bins.size(); ++i) {
-            std::string bin_label = TString::Format("#theta [%.1f, %.1f]", theta_bins[i].first, theta_bins[i].second).Data();
-
-            histograms[pid][i] = new TH2D(
-                ("h_deltaphi_" + particle_name + "_bin" + std::to_string(i)).c_str(),
-                bin_label.c_str(),
-                75, xMin, xMax, 75, -1, 1);
-
-            // Set axis labels
-            histograms[pid][i]->GetXaxis()->SetTitle("p (GeV)");
-            histograms[pid][i]->GetYaxis()->SetTitle("#Deltaphi");
-
-            histograms[pid][i]->SetStats(false);
-            histograms[pid][i]->GetXaxis()->SetLabelSize(0.04); // Increase font size for axes labels
-            histograms[pid][i]->GetYaxis()->SetLabelSize(0.04);
-        }
-    }
-
-    gStyle->SetPalette(kRainBow);
-    gStyle->SetOptStat(0);
-
-    // Set up TTreeReaderValues for necessary branches
-    TTreeReaderValue<int> track_sector_5(mcReader, "track_sector_5");
-    TTreeReaderValue<double> mc_p(mcReader, "mc_p");
-    TTreeReaderValue<double> p(mcReader, "p");
-    TTreeReaderValue<double> mc_theta(mcReader, "mc_theta");
-    TTreeReaderValue<double> theta(mcReader, "theta");
-    TTreeReaderValue<double> mc_phi(mcReader, "mc_phi");
-    TTreeReaderValue<double> phi(mcReader, "phi");
-    TTreeReaderValue<int> pid(mcReader, "particle_pid");
-
-    // Edge variables for FD fiducial cuts
-    TTreeReaderValue<double> traj_edge_1(mcReader, "traj_edge_1");
-    TTreeReaderValue<double> traj_edge_3(mcReader, "traj_edge_3");
-    TTreeReaderValue<double> traj_edge_5(mcReader, "traj_edge_5");
-    TTreeReaderValue<double> traj_edge_7(mcReader, "traj_edge_7");
-    TTreeReaderValue<double> traj_edge_12(mcReader, "traj_edge_12");
-
-    // Loop over events
-    // for (int i = 0; i < 1e7; ++i) {
-    //     mcReader.Next();
-    while (mcReader.Next()) {
-        if (!is_cd_track(*track_sector_5)) continue;
-        if (!cvt_fiducial(*traj_edge_1, *traj_edge_3, *traj_edge_5, *traj_edge_7, *traj_edge_12)) continue;
-        double delta_phi = *mc_phi - *phi;
-
-        // Check if the current particle type is one of interest and if the track is below the curve
-        if (histograms.find(*pid) != histograms.end() ) {
-            for (size_t i = 0; i < theta_bins.size(); ++i) {
-                if (*theta >= theta_bins[i].first && *theta < theta_bins[i].second) {
-                    histograms[*pid][i]->Fill(*p, delta_phi);
-                    break;
-                }
-            }
-        }
-    }
-
-    // Save the histograms into a canvas
-    for (const auto& entry : histograms) {
-        int pid = entry.first;
-        const std::string& particle_name = std::get<0>(particle_types[pid]);
-
-        TCanvas* c_deltaphi = new TCanvas(("c_deltaphi_" + particle_name).c_str(), ("Delta #phi Distributions: " + dataset + ", " + particle_name).c_str(), 2000, 1200);
-        c_deltaphi->Divide(6, 4);  // 20 subplots
-
-        std::vector<TF1*> fit_deltaphi(theta_bins.size());
-        std::vector<double> A_values(theta_bins.size());
-        std::vector<double> A_errors(theta_bins.size());
-        std::vector<double> B_values(theta_bins.size());
-        std::vector<double> B_errors(theta_bins.size());
-        std::vector<double> C_values(theta_bins.size());
-        std::vector<double> C_errors(theta_bins.size());
-
-        for (size_t i = 0; i < theta_bins.size(); ++i) {
-            // Ensure we are drawing on the correct pad
-            c_deltaphi->cd(i + 1);
-            gPad->SetMargin(0.15, 0.15, 0.20, 0.1);  // Left, right, bottom, top margins
-            gPad->SetLogz();
-
-            // Create profile histograms
-            TProfile* prof_deltaphi = histograms[pid][i]->ProfileX();
-
-            // Set the range of the profile to start from 0.5
-            prof_deltaphi->GetXaxis()->SetRangeUser(0.3, std::get<2>(particle_types[pid]));
-
-            // Fit the profiles with appropriate functions
-            fit_deltaphi[i] = new TF1(("fit_deltaphi_" + std::to_string(i)).c_str(), "[0] + [1]/x + [2]/x^2", 0.3, std::get<2>(particle_types[pid]));
-            prof_deltaphi->Fit(fit_deltaphi[i], "Q"); // Silent fit
-
-            // Set the range of the fit function for plotting
-            fit_deltaphi[i]->SetRange(0.3, std::get<2>(particle_types[pid]));
-
-            // Store the fit parameters
-            A_values[i] = fit_deltaphi[i]->GetParameter(0);
-            A_errors[i] = fit_deltaphi[i]->GetParError(0);
-            B_values[i] = fit_deltaphi[i]->GetParameter(1);
-            B_errors[i] = fit_deltaphi[i]->GetParError(1);
-            C_values[i] = fit_deltaphi[i]->GetParameter(2);
-            C_errors[i] = fit_deltaphi[i]->GetParError(2);
-
-            histograms[pid][i]->Draw("COLZ");
-            prof_deltaphi->Draw("same");  // Draw the profile to show the fit line
-            fit_deltaphi[i]->Draw("same");  // Draw the fit on top of the profile
-        }
-
-        // Add centered text "dataset, FD" on the canvas
-        c_deltaphi->cd();  // Switch to the main canvas (not any specific pad)
-        TLatex latex;
-        latex.SetNDC();  // Use normalized coordinates (0,0) to (1,1)
-        latex.SetTextSize(0.035);  // Set the text size
-        latex.DrawLatex(0.425, 0.5, (dataset + ", CD").c_str());  // Add text in the center
-
-        // Save the canvas
-        c_deltaphi->SaveAs(("output/calibration/energy_loss/" + dataset + "/distributions/cd_delta_phi_distributions_" + particle_name + ".png").c_str());
-
-        // Use the new modular function for the fitted parameters
-        plot_and_fit_parameters_cd(theta_bins, A_values, A_errors, B_values, B_errors, C_values, C_errors, particle_name, dataset, "#phi");
-
-        // Clean up memory
-        for (size_t i = 0; i < theta_bins.size(); ++i) {
-            delete fit_deltaphi[i];
-            delete histograms[pid][i];
-        }
-        delete c_deltaphi;
-    }
-}
-
-void apply_energy_loss_correction(double& p, double& theta, double& phi, const std::string& dataset, const std::string& region) {
-    // Define coefficients for the dataset "rga_fa18_inb FD"
-    double A_p, B_p, C_p;
-    double A_theta, B_theta, C_theta;
-    double A_phi, B_phi, C_phi;
-
-    if (dataset == "rga_fa18_inb" && region == "FD") {
-        // A_p, B_p, C_p
-        A_p = 0.0107818 - 0.0003279 * theta + 0.0000004 * theta * theta;
-        B_p = -0.01610098 + 0.00061622 * theta + 0.00000568 * theta * theta;
-        C_p = 0.01298953 - 0.00065889 * theta + 0.00001058 * theta * theta;
-
-        // A_theta, B_theta, C_theta
-        A_theta = 0.0815442 - 0.0091281 * theta + 0.0001723 * theta * theta;
-        B_theta = -0.19886670 + 0.02875184 * theta - 0.00066575 * theta * theta;
-        C_theta = 0.14384397 - 0.01864127 * theta + 0.00041362 * theta * theta;
-
-        // A_phi, B_phi, C_phi
-        A_phi = 0.0055658 - 0.0027920 * theta - 0.0000228 * theta * theta;
-        B_phi = 0.37455807 - 0.00927964 * theta + 0.00030440 * theta * theta;
-        C_phi = -0.32529570 + 0.01507693 * theta - 0.00029474 * theta * theta;
-    }
-
-    // Apply corrections
-    p += A_p + B_p / p + C_p / (p * p);
-    theta += A_theta + B_theta / theta + C_theta / (theta * theta);
-    phi += A_phi + B_phi / phi + C_phi / (phi * phi);
-}
-
-void plot_energy_loss_corrections_fd(TTreeReader& mcReader, const std::string& dataset) {
-    // Define particle types and their corresponding LaTeX names and x-axis ranges
-    std::map<int, std::tuple<std::string, double, double>> particle_types = {
-        {2212, {"p", 0.0, 5.0}}  // Proton as an example
-    };
-
-    // Define six theta bins between 5 and 42 degrees
-    std::vector<std::pair<double, double>> theta_bins = {
-        {5.0, 10.0}, {10.0, 15.0}, {15.0, 20.0}, {20.0, 25.0}, {25.0, 30.0}, 
-        {30.0, 40.0}
-    };
-
-    // Define histograms before and after corrections
-    std::map<int, std::vector<TH2D*>> histograms_before_p;
-    std::map<int, std::vector<TH2D*>> histograms_after_p;
-    std::map<int, std::vector<TH2D*>> histograms_before_theta;
-    std::map<int, std::vector<TH2D*>> histograms_after_theta;
-    std::map<int, std::vector<TH2D*>> histograms_before_phi;
-    std::map<int, std::vector<TH2D*>> histograms_after_phi;
-
-    for (const auto& [pid, particle_info] : particle_types) {
-        const auto& [particle_name, xMin, xMax] = particle_info;
-        histograms_before_p[pid].resize(theta_bins.size());
-        histograms_after_p[pid].resize(theta_bins.size());
-        histograms_before_theta[pid].resize(theta_bins.size());
-        histograms_after_theta[pid].resize(theta_bins.size());
-        histograms_before_phi[pid].resize(theta_bins.size());
-        histograms_after_phi[pid].resize(theta_bins.size());
-
-        for (size_t i = 0; i < theta_bins.size(); ++i) {
-            std::string bin_label_before_p = TString::Format("#theta [%.1f, %.1f] Before corrections", theta_bins[i].first, theta_bins[i].second).Data();
-            std::string bin_label_after_p = TString::Format("#theta [%.1f, %.1f] After corrections", theta_bins[i].first, theta_bins[i].second).Data();
-            std::string bin_label_before_theta = TString::Format("#theta [%.1f, %.1f] Before corrections", theta_bins[i].first, theta_bins[i].second).Data();
-            std::string bin_label_after_theta = TString::Format("#theta [%.1f, %.1f] After corrections", theta_bins[i].first, theta_bins[i].second).Data();
-            std::string bin_label_before_phi = TString::Format("#theta [%.1f, %.1f] Before corrections", theta_bins[i].first, theta_bins[i].second).Data();
-            std::string bin_label_after_phi = TString::Format("#theta [%.1f, %.1f] After corrections", theta_bins[i].first, theta_bins[i].second).Data();
-
-            histograms_before_p[pid][i] = new TH2D(
-                ("h_p_before_" + particle_name + "_bin" + std::to_string(i)).c_str(),
-                bin_label_before_p.c_str(),
-                75, xMin, xMax, 75, -0.05, 0.05
-            );
-            histograms_before_p[pid][i]->GetXaxis()->SetTitle("p (GeV)");
-            histograms_before_p[pid][i]->GetYaxis()->SetTitle("#Deltap");
-            histograms_before_p[pid][i]->GetXaxis()->SetTitleSize(0.05);
-            histograms_before_p[pid][i]->GetYaxis()->SetTitleSize(0.05);
-            histograms_before_p[pid][i]->GetXaxis()->SetLabelSize(0.045);
-            histograms_before_p[pid][i]->GetYaxis()->SetLabelSize(0.045);
-
-            histograms_after_p[pid][i] = new TH2D(
-                ("h_p_after_" + particle_name + "_bin" + std::to_string(i)).c_str(),
-                bin_label_after_p.c_str(),
-                75, xMin, xMax, 75, -0.05, 0.05
-            );
-            histograms_after_p[pid][i]->GetXaxis()->SetTitle("p (GeV)");
-            histograms_after_p[pid][i]->GetYaxis()->SetTitle("#Deltap");
-            histograms_after_p[pid][i]->GetXaxis()->SetTitleSize(0.05);
-            histograms_after_p[pid][i]->GetYaxis()->SetTitleSize(0.05);
-            histograms_after_p[pid][i]->GetXaxis()->SetLabelSize(0.045);
-            histograms_after_p[pid][i]->GetYaxis()->SetLabelSize(0.045);
-
-            histograms_before_theta[pid][i] = new TH2D(
-                ("h_theta_before_" + particle_name + "_bin" + std::to_string(i)).c_str(),
-                bin_label_before_theta.c_str(),
-                75, xMin, xMax, 75, -1, 1
-            );
-            histograms_before_theta[pid][i]->GetXaxis()->SetTitle("p (GeV)");
-            histograms_before_theta[pid][i]->GetYaxis()->SetTitle("#Delta theta");
-            histograms_before_theta[pid][i]->GetXaxis()->SetTitleSize(0.05);
-            histograms_before_theta[pid][i]->GetYaxis()->SetTitleSize(0.05);
-            histograms_before_theta[pid][i]->GetXaxis()->SetLabelSize(0.045);
-            histograms_before_theta[pid][i]->GetYaxis()->SetLabelSize(0.045);
-
-            histograms_after_theta[pid][i] = new TH2D(
-                ("h_theta_after_" + particle_name + "_bin" + std::to_string(i)).c_str(),
-                bin_label_after_theta.c_str(),
-                75, xMin, xMax, 75, -1, 1
-            );
-            histograms_after_theta[pid][i]->GetXaxis()->SetTitle("p (GeV)");
-            histograms_after_theta[pid][i]->GetYaxis()->SetTitle("#Delta theta");
-            histograms_after_theta[pid][i]->GetXaxis()->SetTitleSize(0.05);
-            histograms_after_theta[pid][i]->GetYaxis()->SetTitleSize(0.05);
-            histograms_after_theta[pid][i]->GetXaxis()->SetLabelSize(0.045);
-            histograms_after_theta[pid][i]->GetYaxis()->SetLabelSize(0.045);
-
-            histograms_before_phi[pid][i] = new TH2D(
-                ("h_phi_before_" + particle_name + "_bin" + std::to_string(i)).c_str(),
-                bin_label_before_phi.c_str(),
-                75, xMin, xMax, 75, -1, 1
-            );
-            histograms_before_phi[pid][i]->GetXaxis()->SetTitle("p (GeV)");
-            histograms_before_phi[pid][i]->GetYaxis()->SetTitle("#Delta #phi");
-            histograms_before_phi[pid][i]->GetXaxis()->SetTitleSize(0.05);
-            histograms_before_phi[pid][i]->GetYaxis()->SetTitleSize(0.05);
-            histograms_before_phi[pid][i]->GetXaxis()->SetLabelSize(0.045);
-            histograms_before_phi[pid][i]->GetYaxis()->SetLabelSize(0.045);
-
-            histograms_after_phi[pid][i] = new TH2D(
-                ("h_phi_after_" + particle_name + "_bin" + std::to_string(i)).c_str(),
-                bin_label_after_phi.c_str(),
-                75, xMin, xMax, 75, -1, 1
-            );
-            histograms_after_phi[pid][i]->GetXaxis()->SetTitle("p (GeV)");
-            histograms_after_phi[pid][i]->GetYaxis()->SetTitle("#Delta #phi");
-            histograms_after_phi[pid][i]->GetXaxis()->SetTitleSize(0.05);
-            histograms_after_phi[pid][i]->GetYaxis()->SetTitleSize(0.05);
-            histograms_after_phi[pid][i]->GetXaxis()->SetLabelSize(0.045);
-            histograms_after_phi[pid][i]->GetYaxis()->SetLabelSize(0.045);
-        }
-    }
-
-    // Set the color palette to rainbow
-    gStyle->SetPalette(kRainBow);
-    gStyle->SetOptStat(0);
-
-    // Set up TTreeReaderValues for necessary branches
-    TTreeReaderValue<int> track_sector_6(mcReader, "track_sector_6");
-    TTreeReaderValue<double> mc_p(mcReader, "mc_p");
-    TTreeReaderValue<double> p(mcReader, "p");
-    TTreeReaderValue<double> mc_theta(mcReader, "mc_theta");
-    TTreeReaderValue<double> theta(mcReader, "theta");
-    TTreeReaderValue<double> mc_phi(mcReader, "mc_phi");
-    TTreeReaderValue<double> phi(mcReader, "phi");
-    TTreeReaderValue<int> pid(mcReader, "particle_pid");
-    // Edge variables for FD fiducial cuts
-    TTreeReaderValue<double> edge_6(mcReader, "traj_edge_6");
-    TTreeReaderValue<double> edge_18(mcReader, "traj_edge_18");
-    TTreeReaderValue<double> edge_36(mcReader, "traj_edge_36");
-
-    // Loop over events
-    // for (int i = 0; i < 1e8; ++i) {
-    //     mcReader.Next();
-    while (mcReader.Next()) {
-        // Check if the track passes the required cuts
-        if (!is_fd_track(*track_sector_6) || !dc_fiducial(*edge_6, *edge_18, *edge_36, *pid)) continue;
-
-        double p_corr = *p, theta_corr = *theta, phi_corr = *phi;
-
-        // Process the event only if the particle is in the defined map
-        if (histograms_before_p.find(*pid) != histograms_before_p.end()) {
-            // Fill the "before" histograms
-            for (size_t i = 0; i < theta_bins.size(); ++i) {
-                if (*theta >= theta_bins[i].first && *theta < theta_bins[i].second) {
-                    histograms_before_p[*pid][i]->Fill(*p, *mc_p - *p);
-                    histograms_before_theta[*pid][i]->Fill(*p, *mc_theta - *theta);
-                    histograms_before_phi[*pid][i]->Fill(*p, *mc_phi - *phi);
-                    break;
-                }
-            }
-
-            // Apply energy loss corrections
-            apply_energy_loss_correction(p_corr, theta_corr, phi_corr, dataset, "FD");
-
-            // Fill the "after" histograms
-            for (size_t i = 0; i < theta_bins.size(); ++i) {
-                if (theta_corr >= theta_bins[i].first && theta_corr < theta_bins[i].second) {
-                    histograms_after_p[*pid][i]->Fill(p_corr, *mc_p - p_corr);
-                    histograms_after_theta[*pid][i]->Fill(p_corr, *mc_theta - theta_corr);
-                    histograms_after_phi[*pid][i]->Fill(p_corr, *mc_phi - phi_corr);
-                    break;
-                }
-            }
-        }
-    }
-
-    // Create and save the canvases for before and after corrections
-    for (const auto& [pid, particle_info] : particle_types) {
-        const auto& [particle_name, xMin, xMax] = particle_info;
-
-        TCanvas* c_p = new TCanvas(("c_p_" + particle_name).c_str(), "p Distributions: Before and After Corrections", 2400, 1600);
-        c_p->Divide(6, 2);  // 2x6 subplots
-        TCanvas* c_theta = new TCanvas(("c_theta_" + particle_name).c_str(), "Theta Distributions: Before and After Corrections", 2400, 1600);
-        c_theta->Divide(6, 2);  // 2x6 subplots
-        TCanvas* c_phi = new TCanvas(("c_phi_" + particle_name).c_str(), "Phi Distributions: Before and After Corrections", 2400, 1600);
-        c_phi->Divide(6, 2);  // 2x6 subplots
-
-        for (size_t i = 0; i < theta_bins.size(); ++i) {
-            // p distribution
-            c_p->cd(i + 1);  // Top row for "before"
-            gPad->SetMargin(0.18, 0.15, 0.15, 0.1);  // Extra padding for the left margin
-            gPad->SetLogz();  // Set log scale for counts
-            histograms_before_p[pid][i]->Draw("COLZ");
-
-            c_p->cd(i + 7);  // Bottom row for "after"
-            gPad->SetMargin(0.18, 0.15, 0.15, 0.1);  // Extra padding for the left margin
-            gPad->SetLogz();  // Set log scale for counts
-            histograms_after_p[pid][i]->Draw("COLZ");
-
-            // theta distribution
-            c_theta->cd(i + 1);  // Top row for "before"
-            gPad->SetMargin(0.18, 0.15, 0.15, 0.1);  // Extra padding for the left margin
-            gPad->SetLogz();  // Set log scale for counts
-            histograms_before_theta[pid][i]->Draw("COLZ");
-
-            c_theta->cd(i + 7);  // Bottom row for "after"
-            gPad->SetMargin(0.18, 0.15, 0.15, 0.1);  // Extra padding for the left margin
-            gPad->SetLogz();  // Set log scale for counts
-            histograms_after_theta[pid][i]->Draw("COLZ");
-
-            // phi distribution
-            c_phi->cd(i + 1);  // Top row for "before"
-            gPad->SetMargin(0.18, 0.15, 0.15, 0.1);  // Extra padding for the left margin
-            gPad->SetLogz();  // Set log scale for counts
-            histograms_before_phi[pid][i]->Draw("COLZ");
-
-            c_phi->cd(i + 7);  // Bottom row for "after"
-            gPad->SetMargin(0.18, 0.15, 0.15, 0.1);  // Extra padding for the left margin
-            gPad->SetLogz();  // Set log scale for counts
-            histograms_after_phi[pid][i]->Draw("COLZ");
-        }
-
-        c_p->cd();
-        TLatex latex_p;
-        latex_p.SetNDC();
-        latex_p.SetTextSize(0.04);  // Increase text size
-        latex_p.DrawLatex(0.425, 0.5, (dataset + ", FD").c_str());
-        c_p->SaveAs(("output/calibration/energy_loss/" + dataset + "/distributions/p_distributions_before_after_" + particle_name + ".png").c_str());
-
-        c_theta->cd();
-        TLatex latex_theta;
-        latex_theta.SetNDC();
-        latex_theta.SetTextSize(0.04);  // Increase text size
-        latex_theta.DrawLatex(0.425, 0.5, (dataset + ", FD").c_str());
-        c_theta->SaveAs(("output/calibration/energy_loss/" + dataset + "/distributions/theta_distributions_before_after_" + particle_name + ".png").c_str());
-
-        c_phi->cd();
-        TLatex latex_phi;
-        latex_phi.SetNDC();
-        latex_phi.SetTextSize(0.04);  // Increase text size
-        latex_phi.DrawLatex(0.425, 0.5, (dataset + ", FD").c_str());
-        c_phi->SaveAs(("output/calibration/energy_loss/" + dataset + "/distributions/phi_distributions_before_after_" + particle_name + ".png").c_str());
-
-        // Clean up memory
-        for (size_t i = 0; i < theta_bins.size(); ++i) {
-            delete histograms_before_p[pid][i];
-            delete histograms_after_p[pid][i];
-            delete histograms_before_theta[pid][i];
-            delete histograms_after_theta[pid][i];
-            delete histograms_before_phi[pid][i];
-            delete histograms_after_phi[pid][i];
-        }
-        delete c_p;
-        delete c_theta;
-        delete c_phi;
-    }
-}
-
 
 
 // Main function to call both energy loss distribution functions
 void energy_loss(TTreeReader& mcReader, const std::string& dataset) {
     // energy_loss_distributions(mcReader, dataset);
-
+    // Restart the mcReader to reset its state before the next use
     // mcReader.Restart();
     // energy_loss_fd_distributions(mcReader, dataset);
 
@@ -6474,19 +5321,13 @@
     // energy_loss_fd_distributions_theta_dc(mcReader, dataset);
 
     // mcReader.Restart();
-    // energy_loss_distributions_delta_p_fd(mcReader, dataset);
+    // energy_loss_distributions_delta_p(mcReader, dataset);
+
+    mcReader.Restart();
+    energy_loss_distributions_delta_theta(mcReader, dataset);
 
     // mcReader.Restart();
-    // energy_loss_distributions_delta_theta_fd(mcReader, dataset);
-
-    // mcReader.Restart();
-    // energy_loss_distributions_delta_phi_fd(mcReader, dataset);
-
-    // mcReader.Restart();
-    // plot_energy_loss_corrections_fd(mcReader, dataset);
-
-    mcReader.Restart();
-    energy_loss_distributions_delta_p_cd(mcReader, dataset);
+    // energy_loss_distributions_delta_phi(mcReader, dataset);
 }
                            
 void create_directories() {
@@ -6613,7 +5454,7 @@
 
     dataReader.Restart();
     if (mcReader) mcReader->Restart();
-    if (mcReader) energy_loss(*mcReader, "rga_fa18_out");  
+    if (mcReader) energy_loss(*mcReader, "rga_fa18_inb");  
 
     // Close files
     dataFile.Close();
